--- conflicted
+++ resolved
@@ -25,14 +25,11 @@
       - passlist:
           plan:
             - baseline
-<<<<<<< HEAD
+            - baseline-cip-nfs
             - baseline-nfs
             - kselftest
             - ltp
             - preempt-rt
-=======
-            - baseline-cip-nfs
->>>>>>> cc98e2c8
             - smc
 
   lab-clabbe:
