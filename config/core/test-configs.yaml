# See the KernelCI wiki page regarding the format of this file:
# https://github.com/kernelci/kernelci-doc/wiki/Test-configurations


file_system_types:

  buildroot:
    url: 'http://storage.kernelci.org/images/rootfs/buildroot/kci-2020.05-6-g8983f3b738df'

    arch_map:
      arm64be: [{arch: arm64, endian: big}]
      armeb:   [{arch: arm,   endian: big}]
      armel:   [{arch: arm}]
      x86:     [{arch: i386}, {arch: x86_64}]
      mipsel:  [{arch: mips}]

  cip:
    url: 'https://storage.kernelci.org/images/rootfs/cip/20211105'
    arch_map:
      amd64: [{arch: x86_64}]

  debian: &debian
    url: 'http://storage.kernelci.org/images/rootfs/debian'
    arch_map:
      armhf: [{arch: arm}]
      amd64: [{arch: x86_64}]

  # Convenience to test new rootfs images on staging.kernelci.org
  debian-staging:
    <<: *debian
    url: 'http://storage.staging.kernelci.org/images/rootfs/debian'

file_systems:

  buildroot_ramdisk:
    type: buildroot
    ramdisk: '{arch}/base/rootfs.cpio.gz'

  buildroot_baseline_ramdisk:
    type: buildroot
    ramdisk: '{arch}/baseline/rootfs.cpio.gz'

  cip_nfs:
    type: cip
    ramdisk: 'qemu-{arch}/cip-core-image-kernelci-cip-core-buster-qemu-{arch}-initrd.img.gz'
    nfs: 'qemu-{arch}/cip-core-image-kernelci-cip-core-buster-qemu-{arch}.tar.gz'
    root_type: nfs

  debian_buster_ramdisk:
    type: debian
    ramdisk: 'buster/20211112.0/{arch}/rootfs.cpio.gz'

  debian_buster_nfs:
    type: debian
    ramdisk: 'buster/20211112.0/{arch}/initrd.cpio.gz'
    nfs: 'buster/20211112.0/{arch}/full.rootfs.tar.xz'
    root_type: nfs

  debian_buster-cros-ec_ramdisk:
    type: debian
    ramdisk: 'buster-cros-ec/20211112.0/{arch}/rootfs.cpio.gz'

  debian_buster-igt_ramdisk:
    type: debian
    ramdisk: 'buster-igt/20211112.0/{arch}/rootfs.cpio.gz'

  debian_buster_kselftest:
    type: debian
    ramdisk: 'buster-kselftest/20211112.0/{arch}/initrd.cpio.gz'
    nfs: 'buster-kselftest/20211112.0/{arch}/full.rootfs.tar.xz'
    root_type: nfs
    params:
      os_config: 'debian'

  debian_buster-v4l2_ramdisk:
    type: debian
    ramdisk: 'buster-v4l2/20211112.0/{arch}/rootfs.cpio.gz'

  debian_buster-libcamera_nfs:
    type: debian
    ramdisk: 'buster-libcamera/20211112.0/{arch}/initrd.cpio.gz'
    nfs: 'buster-libcamera/20211112.0/{arch}/full.rootfs.tar.xz'
    root_type: nfs

  debian_buster-ltp_nfs:
    type: debian
    ramdisk: 'buster-ltp/20211008.0/{arch}/initrd.cpio.gz'
    nfs: 'buster-ltp/20211008.0/{arch}/full.rootfs.tar.xz'
    root_type: nfs


test_plan_default_filters:

  - combination: &arch_defconfig_filter
      keys: ['arch', 'defconfig']
      values:
        - ['arm', 'multi_v7_defconfig']
        - ['arm64', 'defconfig']
        - ['i386', 'i386_defconfig']
        - ['x86_64', 'x86_64_defconfig']
        - ['x86_64', 'x86_64_defconfig+x86-chromebook']

  - blocklist: &kselftest_defconfig_filter
      defconfig: ['kselftest']

test_plans:

  baseline:
    rootfs: buildroot_baseline_ramdisk
    filters:
      - blocklist: *kselftest_defconfig_filter

  baseline-cip-nfs:
    rootfs: cip_nfs
    pattern: 'baseline/{category}-{method}-{protocol}-nfs-baseline-template.jinja2'
    filters:
      - blocklist: *kselftest_defconfig_filter

  baseline-fastboot:
    rootfs: buildroot_baseline_ramdisk
    pattern: 'baseline/generic-fastboot-baseline-template.jinja2'
    params:
      job_timeout: '50'

  baseline-nfs:
    rootfs: debian_buster_nfs
    pattern: 'baseline/{category}-{method}-{protocol}-nfs-baseline-template.jinja2'
    filters:
      - blocklist: *kselftest_defconfig_filter

  baseline_qemu:
    base_name: baseline
    rootfs: buildroot_baseline_ramdisk
    pattern: 'baseline/generic-qemu-baseline-template.jinja2'
    filters:
      - blocklist: *kselftest_defconfig_filter

  baseline-qemu-docker:
    rootfs: buildroot_baseline_ramdisk
    pattern: 'baseline/generic-qemu-baseline-docker-template.jinja2'
    filters:
      - blocklist: *kselftest_defconfig_filter

  cros-ec:
    rootfs: debian_buster-cros-ec_ramdisk

  igt: &igt
    rootfs: debian_buster-igt_ramdisk
    pattern: 'igt/{category}-{method}-{protocol}-{rootfs}-igt.jinja2'

  igt-gpu-i915:
    <<: *igt
    params:
      drm_driver: "i915"
      tests: >
        core_auth
        core_getclient
        core_getstats
        core_getversion
        core_setmaster_vs_auth
        gem_create
        i915_selftest

  igt-gpu-panfrost:
    <<: *igt
    params:
      drm_driver: "panfrost"
      tests: >
        panfrost_gem_new
        panfrost_get_param
        panfrost_prime
        panfrost_submit

  igt-kms: &igt-kms
    <<: *igt
    params: &igt-kms-test-list
      tests: >
        core_auth
        core_getclient
        core_getstats
        core_getversion
        core_setmaster_vs_auth
        drm_read
        kms_addfb_basic
        kms_atomic
        kms_flip_event_leak
        kms_prop_blob
        kms_setmode
        kms_vblank

  igt-kms-exynos:
    <<: *igt-kms
    params:
      <<: *igt-kms-test-list
      drm_driver: "exynos"

  igt-kms-rockchip:
    <<: *igt-kms
    params:
      <<: *igt-kms-test-list
      drm_driver: "rockchip"

  igt-kms-tegra:
    <<: *igt-kms
    params:
      <<: *igt-kms-test-list
      drm_driver: "tegra"

  kselftest: &kselftest
    rootfs: debian_buster_kselftest
    pattern: 'kselftest/{category}-{method}-{protocol}-{rootfs}-kselftest-template.jinja2'
    filters:
      - passlist: {defconfig: ['kselftest']}

  kselftest-filesystems:
    <<: *kselftest
    params:
      job_timeout: '10'
      kselftest_collections: "filesystems"

  kselftest-futex:
    <<: *kselftest
    params:
      job_timeout: '10'
      kselftest_collections: "futex"

  kselftest-lib:
    <<: *kselftest
    params:
      job_timeout: '10'
      kselftest_collections: "lib"

  kselftest-livepatch:
    <<: *kselftest
    params:
      job_timeout: '10'
      kselftest_collections: "livepatch"

  kselftest-lkdtm:
    <<: *kselftest
    params:
      job_timeout: '10'
      kselftest_collections: "lkdtm"

  kselftest-seccomp:
    <<: *kselftest
    params:
      job_timeout: '10'
      kselftest_collections: "seccomp"

  lc-compliance:
    rootfs: debian_buster-libcamera_nfs
    pattern: 'lc-compliance/{category}-{method}-{protocol}-{rootfs}-lc-compliance-template.jinja2'
    params:
      job_timeout: '45'

  ltp: &ltp
    rootfs: debian_buster-ltp_nfs
    pattern: 'ltp/{category}-{method}-{protocol}-{rootfs}-ltp-template.jinja2'
    filters:
      - blocklist: *kselftest_defconfig_filter
    params: &ltp-params
      skip_install: "true"
      tst_cmdfiles: ""
      job_timeout: '15'
      skipfile: skipfile-lkft.yaml

  ltp-crypto:
    <<: *ltp
    params:
      <<: *ltp-params
      tst_cmdfiles: "crypto"
    filters:
      - passlist:
          defconfig:
            - '+crypto'

  ltp-fcntl-locktests:
    <<: *ltp
    params:
      <<: *ltp-params
      tst_cmdfiles: "fcntl-locktests"

  ltp-ima:
    <<: *ltp
    params:
      <<: *ltp-params
      tst_cmdfiles: "ima"
    filters:
      - passlist:
          defconfig:
            - '+ima'
  ltp-ipc:
    <<: *ltp
    params:
      <<: *ltp-params
      tst_cmdfiles: "ipc"

  ltp-mm:
    <<: *ltp
    params:
      <<: *ltp-params
      tst_cmdfiles: "mm"
      job_timeout: '30'

  ltp-pty:
    <<: *ltp
    params:
      <<: *ltp-params
      tst_cmdfiles: "pty"

  ltp-timers:
    <<: *ltp
    pattern: 'ltp/{category}-{method}-{protocol}-{rootfs}-ltp-open-posix-template.jinja2'
    params:
      <<: *ltp-params
      grp_test: "TMR"
      job_timeout: '30'

  preempt-rt:
    rootfs: debian_buster_nfs
    filters:
      - passlist: {defconfig: ['preempt_rt']}

  sleep:
    rootfs: debian_buster_ramdisk
    params:
      sleep_params: mem freeze

  sleep_mem:
    base_name: sleep
    rootfs: debian_buster_ramdisk
    pattern: 'sleep/{category}-{method}-{protocol}-{rootfs}-sleep-template.jinja2'
    params:
      sleep_params: mem

  smc:
    rootfs: buildroot_baseline_ramdisk

  usb:
    rootfs: debian_buster_ramdisk

  v4l2-compliance-uvc:
    rootfs: debian_buster-v4l2_ramdisk
    # FIXME - this is not very sustainable, improve template naming scheme
    pattern: 'v4l2-compliance/{category}-{method}-{protocol}-{rootfs}-v4l2-compliance-template.jinja2'
    params: {v4l2_driver: "uvcvideo"}

  v4l2-compliance-vivid:
    rootfs: debian_buster-v4l2_ramdisk
    pattern: 'v4l2-compliance/generic-qemu-v4l2-compliance-template.jinja2'
    params: {v4l2_driver: "vivid"}
    filters:
      - passlist:
          defconfig:
            - 'defconfig+virtualvideo'
            - 'multi_v7_defconfig+virtualvideo'

device_default_filters:

  - blocklist: &allmodconfig_filter
      defconfig: ['allmodconfig']


device_types:

  alpine-db:
    mach: alpine
    class: arm-dtb
    boot_method: uboot

  am57xx-beagle-x15:
    mach: omap2
    class: arm-dtb
    boot_method: uboot
    filters:
      - blocklist: *allmodconfig_filter
      # This board could boot v4.* if CONFIG_SERIAL_8250_OMAP is set. It was
      # added to multi_v7_defconfig as of 5.0.
      - blocklist: {kernel: ['v3.', 'v4.']}

  apq8016-sbc:
    mach: qcom
    class: arm64-dtb
    boot_method: uboot
    filters:
      - blocklist:
          defconfig:
            - 'allmodconfig'
            - 'allnoconfig'
            - 'defconfig+CONFIG_KASAN=y'

  ar9331-dpt-module:
    mach: ar9331
    class: mips-dtb
    boot_method: barebox
    filters:
      - blocklist: *allmodconfig_filter

  armada-370-db:
    mach: mvebu
    class: arm-dtb
    boot_method: uboot
    filters:
      - blocklist: *allmodconfig_filter
      - blocklist: {kernel: ['v3.']}

  armada-370-rd:
    mach: mvebu
    class: arm-dtb
    boot_method: uboot
    filters:
      - blocklist: *allmodconfig_filter
      - combination:
          keys: ['kernel', 'defconfig']
          values:
            - ['v4.0', 'multi_v7_defconfig']
            - ['v4.1', 'multi_v7_defconfig']
            - ['v4.2', 'multi_v7_defconfig']
            - ['v4.3', 'multi_v7_defconfig']
      - blocklist: {kernel: ['v3.']}

  armada-375-db:
    mach: mvebu
    class: arm-dtb
    boot_method: uboot

  armada-385-db-ap:
    mach: mvebu
    class: arm-dtb
    boot_method: uboot

  armada-388-clearfog:
    mach: mvebu
    class: arm-dtb
    boot_method: uboot
    filters:
      - blocklist: *allmodconfig_filter
      - blocklist: {defconfig: ['multi_v7_defconfig+CONFIG_SMP=n']}

  armada-388-gp:
    mach: mvebu
    class: arm-dtb
    boot_method: uboot

  armada-398-db:
    mach: mvebu
    class: arm-dtb
    boot_method: uboot

  armada-3720-db:
    mach: mvebu
    class: arm64-dtb
    boot_method: uboot

  armada-7040-db:
    mach: mvebu
    class: arm64-dtb
    boot_method: uboot
    filters:
      - blocklist: *allmodconfig_filter
      - blocklist: {kernel: ['v4.6']}

  armada-8040-db:
    mach: mvebu
    class: arm64-dtb
    boot_method: uboot

  armada-xp-db:
    mach: mvebu
    class: arm-dtb
    boot_method: uboot

  armada-xp-gp:
    mach: mvebu
    class: arm-dtb
    boot_method: uboot

  armada-xp-linksys-mamba:
    mach: mvebu
    class: arm-dtb
    boot_method: uboot
    filters:
      - blocklist: *allmodconfig_filter
      - blocklist: {defconfig: ['multi_v7_defconfig+CONFIG_SMP=n']}

  armada-xp-openblocks-ax3-4:
    mach: mvebu
    class: arm-dtb
    boot_method: uboot
    filters:
      - blocklist: *allmodconfig_filter
      - blocklist: {defconfig: ['multi_v7_defconfig+CONFIG_SMP=n']}

  arndale:
    mach: exynos
    class: arm-dtb
    boot_method: uboot
    dtb: 'exynos5250-arndale.dtb'
    flags: ['fastboot']
    filters:
      - blocklist: *allmodconfig_filter
      - blocklist: {defconfig: ['multi_v7_defconfig+CONFIG_SMP=n']}

  asus-C433TA-AJ0005-rammus:
    mach: x86
    arch: x86_64
    boot_method: depthcharge
    filters:
      - passlist: {defconfig: ['x86-chromebook']}

  asus-C436FA-Flip-hatch:
    mach: x86
    arch: x86_64
    boot_method: depthcharge
    filters:
      - passlist: {defconfig: ['x86-chromebook']}

  asus-C523NA-A20057-coral:
    mach: x86
    arch: x86_64
    boot_method: depthcharge
    filters:
      - passlist: {defconfig: ['x86-chromebook']}

  at91-sama5d2_xplained:
    mach: at91
    class: arm-dtb
    boot_method: uboot

  at91-sama5d4_xplained:
    mach: at91
    class: arm-dtb
    boot_method: uboot

  bcm2711-rpi-4-b:
    mach: broadcom
    class: arm64-dtb
    boot_method: uboot

  bcm2836-rpi-2-b:
    mach: broadcom
    class: arm-dtb
    boot_method: uboot

  bcm2837-rpi-3-b:
    mach: broadcom
    class: arm64-dtb
    boot_method: uboot
    context: {console_device: 'ttyS1', test_character_delay: 10}
    filters:
      - blocklist:
          defconfig: ['allnoconfig', 'allmodconfig']
          kernel: ['v3.', '4.4-', '4.9-', 'v4.13']

  bcm2837-rpi-3-b-32:
    mach: broadcom
    class: arm-dtb
    boot_method: uboot
    dtb: 'bcm2837-rpi-3-b.dtb'
    context: {console_device: 'ttyS1', test_character_delay: 10}
    filters:
      - passlist: {defconfig: ['bcm2835_defconfig']}
      - blocklist: {kernel: ['v3.', '4.4-', '4.9-', 'v4.13']}

  beagle-xm:
    mach: omap2
    class: arm-dtb
    boot_method: uboot
    dtb: 'omap3-beagle-xm.dtb'
    filters:
      - blocklist: *allmodconfig_filter
      - blocklist: {kernel: ['v3.14']}

  beaglebone-black:
    mach: omap2
    class: arm-dtb
    boot_method: uboot
    dtb: 'am335x-boneblack.dtb'
    filters:
      - blocklist: *allmodconfig_filter
      - blocklist: {lab: ['lab-baylibre']}

  cubietruck:
    mach: allwinner
    class: arm-dtb
    dtb: "sun7i-a20-cubietruck.dtb"
    boot_method: uboot

  d03:
    mach: hisilicon
    class: arm64-dtb
    boot_method: grub
    dtb: 'hisilicon/hip06-d03.dtb'
    filters:
      - blocklist: {defconfig: ['allnoconfig', 'allmodconfig']}

  d2500cc:
    mach: x86
    arch: x86_64
    boot_method: grub
    filters:
      - blocklist: {defconfig: ['allnoconfig', 'tinyconfig']}

  da850-lcdk:
    mach: davinci
    class: arm-dtb
    boot_method: uboot

  dove-cubox:
    mach: mvebu
    class: arm-dtb
    boot_method: barebox
    filters:
      - blocklist: *allmodconfig_filter

  dra7-evm:
    mach: omap2
    class: arm-dtb
    boot_method: uboot

  fsl-ls1012a-rdb:
    mach: freescale
    class: arm64-dtb
    boot_method: uboot

  fsl-ls1028a-rdb:
    mach: freescale
    class: arm64-dtb
    boot_method: uboot

  fsl-ls1043a-rdb:
    mach: freescale
    class: arm64-dtb
    boot_method: uboot

  fsl-ls1046a-rdb:
    mach: freescale
    class: arm64-dtb
    boot_method: uboot

  fsl-ls1088a-rdb:
    mach: freescale
    class: arm64-dtb
    boot_method: uboot

  fsl-ls2088a-rdb:
    mach: freescale
    class: arm64-dtb
    boot_method: uboot

  fsl-lx2160a-rdb:
    mach: freescale
    class: arm64-dtb
    boot_method: uboot

  hi6220-hikey:
    mach: hisilicon
    class: arm64-dtb
    boot_method: uboot

  hifive-unleashed-a00:
    mach: sifive
    class: riscv-dtb
    boot_method: uboot
    filters:
    # no console in tinyconfig
      - blocklist:
          defconfig: ['tinyconfig']
          kernel: ['v4.', 'v5.1', 'v5.2']

  hip07-d05:
    mach: hisilicon
    class: arm64-dtb
    boot_method: grub
    filters:
      - blocklist: {defconfig: ['allnoconfig', 'allmodconfig']}

  hp-11A-G6-EE-grunt:
    mach: x86
    arch: x86_64
    boot_method: depthcharge
    filters:
      - passlist: {defconfig: ['x86-chromebook']}

  hp-x360-12b-n4000-octopus:
    mach: x86
    arch: x86_64
    boot_method: depthcharge
    filters:
      - passlist: {defconfig: ['x86-chromebook']}

  hsdk:
    mach: arc
    class: arc-dtb
    boot_method: uboot
    filters:
      - blocklist:
          kernel: ['v4.14']

  i945gsex-qs:
    mach: x86
    arch: i386
    boot_method: grub
    filters:
      - passlist: {defconfig: ['i386_defconfig']}

  imx23-olinuxino:
    mach: imx
    class: arm-dtb
    boot_method: barebox
    filters:
      - blocklist: *allmodconfig_filter

  imx27-phytec-phycard-s-rdk:
    mach: imx
    class: arm-dtb
    boot_method: barebox
    filters:
      - blocklist: *allmodconfig_filter

  imx28-duckbill:
    mach: imx
    class: arm-dtb
    boot_method: barebox
    filters:
      - blocklist: *allmodconfig_filter

  imx53-qsrb:
    mach: imx
    class: arm-dtb
    boot_method: barebox
    filters:
      - blocklist:
          defconfig:
            - 'imx_v4_v5_defconfig'
            - 'multi_v5_defconfig'
            - 'allmodconfig'

  imx6dl-riotboard:
    mach: imx
    class: arm-dtb
    boot_method: barebox
    filters:
      - blocklist:
          defconfig:
            - 'imx_v4_v5_defconfig'
            - 'multi_v5_defconfig'
            - 'allmodconfig'

  imx6q-nitrogen6x:
    mach: imx
    class: arm-dtb
    boot_method: uboot
    filters:
      - blocklist:
          defconfig:
            - 'imx_v4_v5_defconfig'
            - 'multi_v5_defconfig'
            - 'allmodconfig'

  imx6q-sabrelite:
    mach: imx
    class: arm-dtb
    boot_method: uboot
    filters:
      - blocklist:
          defconfig:
            - 'imx_v4_v5_defconfig'
            - 'imx_v6_v7_defconfig'
            - 'multi_v5_defconfig'
            - 'allmodconfig'
            - 'multi_v7_defconfig+kselftest'
          kernel: ['v3.18']

  imx6q-sabresd:
    mach: imx
    class: arm-dtb
    boot_method: uboot

  imx6q-var-dt6customboard:
    mach: imx
    class: arm-dtb
    boot_method: uboot

  imx6qp-sabresd:
    mach: imx
    class: arm-dtb
    boot_method: uboot

  imx6qp-wandboard-revd1:
    mach: imx
    class: arm-dtb
    boot_method: barebox
    flags: ['fastboot']
    filters:
      - blocklist:
          defconfig:
            - 'imx_v4_v5_defconfig'
            - 'multi_v5_defconfig'
            - 'allmodconfig'

  imx6sll-evk:
    mach: imx
    class: arm-dtb
    boot_method: uboot

  imx6sx-sdb:
    mach: imx
    class: arm-dtb
    boot_method: uboot

  imx6ul-14x14-evk:
    mach: imx
    class: arm-dtb
    boot_method: uboot

  imx6ul-pico-hobbit:
    mach: imx
    class: arm-dtb
    boot_method: barebox
    flags: ['fastboot']
    filters:
      - blocklist:
          defconfig:
            - 'imx_v4_v5_defconfig'
            - 'multi_v5_defconfig'
            - 'allmodconfig'

  imx6ull-14x14-evk:
    mach: imx
    class: arm-dtb
    boot_method: uboot

  imx7d-sdb:
    mach: imx
    class: arm-dtb
    boot_method: uboot

  imx7ulp-evk:
    mach: imx
    class: arm-dtb
    boot_method: uboot

  imx8mm-ddr4-evk:
    mach: imx
    arch: arm64
    dtb: 'freescale/imx8mm-ddr4-evk.dtb'
    boot_method: uboot

  imx8mn-ddr4-evk:
    mach: imx
    arch: arm64
    dtb: 'freescale/imx8mn-ddr4-evk.dtb'
    boot_method: uboot

  imx8mp-evk:
    mach: imx
    arch: arm64
    dtb: 'freescale/imx8mp-evk.dtb'
    boot_method: uboot

  imx8mq-zii-ultra-zest:
    mach: imx
    arch: arm64
    dtb: 'freescale/imx8mq-zii-ultra-zest.dtb'
    boot_method: barebox

  jetson-tk1:
    mach: tegra
    class: arm-dtb
    boot_method: uboot
    flags: ['lpae']
    dtb: 'tegra124-jetson-tk1.dtb'
    filters:
      - blocklist: *allmodconfig_filter
      - blocklist: {defconfig: ['multi_v7_defconfig+kselftest']}

  kirkwood-db-88f6282:
    mach: mvebu
    class: arm-dtb
    boot_method: uboot
    filters:
        # To be removed once NFS is working with multi_v5_defconfig
      - blocklist: {defconfig: ['allmodconfig', 'multi_v5_defconfig']}
      - blocklist: {kernel: ['v3.']}

  kirkwood-openblocks_a7:
    mach: mvebu
    class: arm-dtb
    boot_method: uboot
    filters:
        # To be removed once NFS is working with multi_v5_defconfig
      - blocklist: {defconfig: ['allmodconfig', 'multi_v5_defconfig']}
      - blocklist: {kernel: ['v3.']}

  kontron-kbox-a-230-ls:
    mach: freescale
    class: arm64-dtb
    dtb: 'freescale/fsl-ls1028a-kontron-kbox-a-230-ls.dtb'
    boot_method: uboot

  kontron-pitx-imx8m:
    mach: freescale
    class: arm64-dtb
    dtb: 'freescale/imx8mq-kontron-pitx-imx8m.dtb'
    boot_method: uboot

  kontron-sl28-var3-ads2:
    mach: freescale
    class: arm64-dtb
    dtb: 'freescale/fsl-ls1028a-kontron-sl28-var3-ads2.dtb'
    boot_method: uboot

  meson-g12a-sei510:
    mach: amlogic
    class: arm64-dtb
    boot_method: uboot
    filters:
      - blocklist: {defconfig: ['allnoconfig', 'allmodconfig']}
    flags: ['fastboot']
    params:
      kernel_addr: '0x01080000'
      dtb_addr: '0x1000000'
      ramdisk_addr: '0x6000000'
      cmdline: '"console=ttyAML0,115200 consoleblank=0 earlycon"'

  meson-g12a-u200:
    mach: amlogic
    class: arm64-dtb
    boot_method: uboot
    filters:
      - blocklist: {defconfig: ['allnoconfig', 'allmodconfig']}

  meson-g12a-x96-max:
    mach: amlogic
    class: arm64-dtb
    boot_method: uboot
    flags: ['fastboot']
    filters:
      - blocklist: {defconfig: ['allnoconfig', 'allmodconfig']}

  meson-g12b-a311d-khadas-vim3:
    mach: amlogic
    class: arm64-dtb
    boot_method: uboot
    filters:
      - blocklist: {defconfig: ['allnoconfig', 'allmodconfig']}

  meson-g12b-odroid-n2:
    mach: amlogic
    class: arm64-dtb
    boot_method: uboot
    filters:
      - blocklist: {defconfig: ['allnoconfig', 'allmodconfig']}

  meson-gxbb-nanopi-k2:
    mach: amlogic
    class: arm64-dtb
    boot_method: uboot
    filters:
      - blocklist: {defconfig: ['allnoconfig', 'allmodconfig']}
    flags: ['big_endian']

  meson-gxbb-odroidc2:
    mach: amlogic
    class: arm64-dtb
    boot_method: uboot
    flags: ['big_endian', 'fastboot']
    filters:
      - blocklist: {defconfig: ['allnoconfig', 'allmodconfig']}

  meson-gxbb-p200:
    mach: amlogic
    class: arm64-dtb
    boot_method: uboot
    flags: ['big_endian']
    filters:
      - blocklist: {defconfig: ['allnoconfig', 'allmodconfig']}

  meson-gxl-s805x-libretech-ac:
    mach: amlogic
    class: arm64-dtb
    boot_method: uboot
    flags: ['big_endian']
    filters:
      - blocklist: {defconfig: ['allnoconfig', 'allmodconfig']}

  meson-gxl-s805x-p241:
    mach: amlogic
    class: arm64-dtb
    boot_method: uboot
    flags: ['big_endian']
    filters:
      - blocklist: {defconfig: ['allnoconfig', 'allmodconfig']}

  meson-gxl-s905d-p230:
    mach: amlogic
    class: arm64-dtb
    boot_method: uboot
    flags: ['big_endian']
    filters:
      - blocklist: {defconfig: ['allnoconfig', 'allmodconfig']}

  meson-gxl-s905x-khadas-vim:
    mach: amlogic
    class: arm64-dtb
    boot_method: uboot
    flags: ['big_endian']
    filters:
      - blocklist: {defconfig: ['allnoconfig', 'allmodconfig']}

  meson-gxl-s905x-libretech-cc:
    mach: amlogic
    class: arm64-dtb
    boot_method: uboot
    flags: ['big_endian']
    filters:
      - blocklist: {defconfig: ['allnoconfig', 'allmodconfig']}

  meson-gxm-khadas-vim2:
    mach: amlogic
    class: arm64-dtb
    boot_method: uboot
    flags: ['big_endian']
    filters:
      - blocklist: {defconfig: ['allnoconfig', 'allmodconfig']}

  meson-gxm-q200:
    mach: amlogic
    class: arm64-dtb
    boot_method: uboot
    flags: ['big_endian']
    filters:
      - blocklist: {defconfig: ['allnoconfig', 'allmodconfig']}

  meson-sm1-khadas-vim3l:
    mach: amlogic
    class: arm64-dtb
    boot_method: uboot
    flags: ['big_endian']
    filters:
      - blocklist: {defconfig: ['allnoconfig', 'allmodconfig']}

  meson-sm1-sei610:
    mach: amlogic
    class: arm64-dtb
    boot_method: uboot
    filters:
      - blocklist: {defconfig: ['allnoconfig', 'allmodconfig']}
    flags: ['fastboot']
    params:
      kernel_addr: '0x01080000'
      dtb_addr: '0x1000000'
      ramdisk_addr: '0x6000000'
      cmdline: '"console=ttyAML0,115200 consoleblank=0 earlycon"'

  meson8b-odroidc1:
    mach: amlogic
    class: arm-dtb
    boot_method: uboot

  minnowboard-max-E3825:
    mach: x86
    arch: x86_64
    boot_method: grub
    filters:
      - blocklist:
          defconfig:
            - 'allmodconfig'
            - 'allnoconfig'
            - 'tinyconfig'
            - 'kvm_guest.config'

  minnowboard-turbot-E3826:
    mach: x86
    arch: x86_64
    boot_method: grub
    filters:
      - blocklist:
          defconfig:
            - 'allmodconfig'
            - 'allnoconfig'
            - 'tinyconfig'
            - 'kvm_guest.config'

  mt8173-elm-hana:
    mach: mediatek
    class: arm64-dtb
    boot_method: depthcharge

  mt8183-kukui-jacuzzi-juniper-sku16:
    mach: mediatek
    class: arm64-dtb
    boot_method: depthcharge

  mustang:
    mach: apm
    class: arm64-dtb
    boot_method: uboot
    dtb: 'apm/apm-mustang.dtb'
    filters:
      - blocklist:
          defconfig:
            - 'allmodconfig'
            - 'allnoconfig'
            - 'defconfig+CONFIG_RAMDOMIZE_BASE=y'
          kernel: ['v3.']

  odroid-x2:
    mach: exynos
    class: arm-dtb
    boot_method: uboot
    dtb: 'exynos4412-odroidx2.dtb'

  odroid-xu3:
    mach: exynos
    class: arm-dtb
    boot_method: uboot
    dtb: 'exynos5422-odroidxu3.dtb'
    flags: ['lpae']

  orion5x-rd88f5182-nas:
    mach: mvebu
    class: arm-dtb
    boot_method: uboot

  ox820-cloudengines-pogoplug-series-3:
    mach: oxnas
    class: arm-dtb
    boot_method: uboot

  panda:
    mach: omap2
    class: arm-dtb
    boot_method: uboot
    dtb: 'omap4-panda.dtb'
    filters:
      - blocklist:
          defconfig:
            - 'allmodconfig'
            - 'multi_v7_defconfig+CONFIG_PROVE_LOCKING=y'
            - 'multi_v7_defconfig+kselftest'

  panda-es:
    mach: omap2
    class: arm-dtb
    boot_method: uboot
    dtb: 'omap4-panda-es.dtb'

  peach-pi:
    mach: exynos
    class: arm-dtb
    boot_method: uboot
    dtb: 'exynos5800-peach-pi.dtb'
    flags: ['lpae']
    filters:
      - blocklist: *allmodconfig_filter
      - blocklist: {kernel: ['v3.']}

  qcom-qdf2400:
    mach: qcom
    arch: arm64
    boot_method: grub
    filters:
      - passlist: {defconfig: ['defconfig']}
      - blocklist: {kernel: ['v3.']}

  qemu_arm-versatilepb:
    base_name: qemu
    mach: qemu
    arch: arm
    context:
      arch: 'arm'
      machine: 'versatilepb'
      cpu: 'arm926'
      memory: 256
      model: 'model=smc91c111'
      guestfs_interface: 'scsi'
    dtb: 'versatile-pb.dtb'
    boot_method: qemu
    filters:
      - passlist: {defconfig: ['versatile_defconfig']}

  qemu_arm-vexpress-a15:
    base_name: qemu
    mach: qemu
    arch: arm
    context:
      arch: 'arm'
      machine: 'vexpress-a15'
      cpu: 'cortex-a15'
      model: 'model=lan9118'
      guestfs_interface: 'none'
      extra_options:
        - '-device virtio-blk-device,drive=lavatest'
        - '-smp 2'
    dtb: 'vexpress-v2p-ca15-tc1.dtb'
    boot_method: qemu
    filters:
      - passlist: {defconfig: ['vexpress_defconfig']}

  qemu_arm-vexpress-a9:
    base_name: qemu
    mach: qemu
    arch: arm
    context:
      arch: 'arm'
      machine: 'vexpress-a9'
      cpu: 'cortex-a9'
      model: 'model=lan9118'
      guestfs_interface: 'none'
      extra_options: ['-device virtio-blk-device,drive=lavatest']
    dtb: 'vexpress-v2p-ca9.dtb'
    boot_method: qemu
    filters:
      - passlist: {defconfig: ['vexpress_defconfig']}

  qemu_arm-virt-gicv2: &qemu_arm-virt-gicv2
    base_name: qemu
    mach: qemu
    arch: arm
    boot_method: qemu
    context:
      arch: arm
      cpu: 'cortex-a15'
      guestfs_interface: 'virtio'
      # virt-2.11 due to https://bugzilla.redhat.com/show_bug.cgi?id=1633328
      machine: 'virt-2.11,gic-version=2'
    filters:
      - passlist: {defconfig: ['multi_v7_defconfig']}

  qemu_arm-virt-gicv2-uefi:
    <<: *qemu_arm-virt-gicv2
    params: &uefi_arm
      bios_url: 'http://storage.kernelci.org/images/uefi/edk2-stable202005/arm/QEMU_EFI.fd'

  qemu_arm-virt-gicv3: &qemu_arm-virt-gicv3
    base_name: qemu
    mach: qemu
    arch: arm
    boot_method: qemu
    context:
      arch: arm
      cpu: 'cortex-a15'
      guestfs_interface: 'virtio'
      machine: 'virt-2.11,gic-version=3'
    filters:
      - passlist: {defconfig: ['multi_v7_defconfig']}

  qemu_arm-virt-gicv3-uefi:
    <<: *qemu_arm-virt-gicv3
    params: *uefi_arm

  qemu_arm64-virt-gicv2: &qemu_arm64-virt-gicv2
    base_name: qemu
    mach: qemu
    arch: arm64
    boot_method: qemu
    context:
      arch: arm64
      cpu: 'max'
      guestfs_interface: 'virtio'
      machine: 'virt,gic-version=2'
    filters:
      - passlist: {defconfig: ['defconfig']}

  qemu_arm64-virt-gicv2-uefi:
    <<: *qemu_arm64-virt-gicv2
    params: &uefi_arm64
      bios_url: 'http://storage.kernelci.org/images/uefi/edk2-stable202005/arm64/QEMU_EFI.fd'

  qemu_arm64-virt-gicv3: &qemu_arm64-virt-gicv3
    base_name: qemu
    mach: qemu
    arch: arm64
    boot_method: qemu
    context:
      arch: arm64
      cpu: 'max'
      guestfs_interface: 'virtio'
      machine: 'virt,gic-version=3'
    filters:
      - passlist: {defconfig: ['defconfig']}

  qemu_arm64-virt-gicv3-uefi:
    <<: *qemu_arm64-virt-gicv3
    params: *uefi_arm64

  qemu_i386: &qemu_i386
    base_name: qemu
    mach: qemu
    arch: i386
    boot_method: qemu
    context:
      arch: i386
      cpu: 'qemu32'
      guestfs_interface: 'ide'
    filters:
      - passlist: {defconfig: ['i386_defconfig']}

  qemu_i386-uefi:
    <<: *qemu_i386
    params: &uefi_i386
      bios_url: 'http://storage.kernelci.org/images/uefi/edk2-stable202005/i386/OVMF.fd'

  qemu_riscv64:
    base_name: qemu
    mach: qemu
    arch: riscv
    boot_method: qemu
    context:
      arch: riscv64
      cpu: 'rv64'
      guestfs_interface: 'virtio'
      machine: 'virt'
      no_kvm: True
      memory: 1024
      extra_options: ['-bios default']
    filters:
      - passlist: {defconfig: ['defconfig']}

  qemu_x86_64: &qemu_x86_64
    base_name: qemu
    mach: qemu
    arch: x86_64
    boot_method: qemu
    context:
      arch: x86_64
      cpu: 'qemu64'
      guestfs_interface: 'ide'
    filters:
      - passlist: {defconfig: ['defconfig']}

  qemu_x86_64-uefi:
    <<: *qemu_x86_64
    params: &uefi_x86_64
      bios_url: 'http://storage.kernelci.org/images/uefi/edk2-stable202005/x86_64/OVMF.fd'

  qemu_x86_64-uefi-mixed:
    <<: *qemu_x86_64
    params: *uefi_i386

  r8a774a1-hihope-rzg2m-ex:
    mach: renesas
    class: arm64-dtb
    boot_method: uboot
    filters:
      - passlist: {defconfig: ['defconfig']}

  r8a774b1-hihope-rzg2n-ex:
    mach: renesas
    class: arm64-dtb
    boot_method: uboot
    filters:
      - passlist: {defconfig: ['defconfig']}

  r8a774c0-ek874:
    mach: renesas
    class: arm64-dtb
    boot_method: uboot
    filters:
      - passlist: {defconfig: ['defconfig']}

  r8a7791-porter:
    mach: renesas
    class: arm-dtb
    boot_method: uboot

  r8a7795-salvator-x: &r8a7795-salvator-x
    base_name: r8a7795-salvator-x
    mach: renesas
    class: arm64-dtb
    boot_method: uboot
    flags: ['big_endian']
    filters:
      - blocklist: {defconfig: ['allnoconfig', 'allmodconfig']}

  r8a77950-salvator-x: *r8a7795-salvator-x # same device as r8a7795-salvator-x

  r8a7796-m3ulcb: &r8a7796-m3ulcb
    base_name: r8a7796-m3ulcb
    mach: renesas
    class: arm64-dtb
    boot_method: uboot
    filters:
      - blocklist: {defconfig: ['allnoconfig', 'allmodconfig']}

  r8a77960-ulcb: *r8a7796-m3ulcb # same device as r8a7796-m3ulcb

  rk3288-rock2-square:
    mach: rockchip
    class: arm-dtb
    boot_method: uboot
    flags: ['lpae', 'fastboot']

  rk3288-veyron-jaq:
    mach: rockchip
    class: arm-dtb
    boot_method: depthcharge
    flags: ['lpae']

  rk3328-rock64:
    mach: rockchip
    class: arm64-dtb
    boot_method: uboot
    filters:
      - blocklist: *allmodconfig_filter
      - blocklist: {kernel: ['v3.', 'v4.4', 'v4.9']}

  rk3399-gru-kevin:
    mach: rockchip
    class: arm64-dtb
    boot_method: depthcharge

  rk3399-puma-haikou:
    mach: rockchip
    class: arm64-dtb
    boot_method: uboot
    filters:
      - blocklist: *allmodconfig_filter
      - blocklist: {kernel: ['v3.', 'v4.4', 'v4.9']}

  snow:
    mach: exynos
    class: arm-dtb
    boot_method: uboot
    dtb: 'exynos5250-snow.dtb'
    flags: ['fastboot']
    filters:
      - blocklist: *allmodconfig_filter
      - blocklist: {defconfig: ['multi_v7_defconfig+CONFIG_SMP=n']}

  socfpga-cyclone5-socrates:
    mach: socfpga
    class: arm-dtb
    boot_method: barebox
    filters:
      - blocklist: *allmodconfig_filter

  stm32mp157c-dk2:
    mach: stm32
    class: arm-dtb
    boot_method: uboot
    filters:
      - blocklist: {defconfig: ['stm32_defconfig']}

  stm32mp157c-lxa-mc1:
    mach: stm32
    class: arm-dtb
    boot_method: barebox
    filters:
      - blocklist: {defconfig: ['stm32_defconfig']}

  sun4i-a10-olinuxino-lime:
    mach: allwinner
    class: arm-dtb
    boot_method: uboot

  sun50i-a64-bananapi-m64:
    mach: allwinner
    class: arm64-dtb
    boot_method: uboot

  sun50i-a64-pine64-plus:
    mach: allwinner
    class: arm64-dtb
    boot_method: uboot
    flags: ['big_endian']

  sun50i-h5-libretech-all-h3-cc:
    mach: allwinner
    class: arm64-dtb
    boot_method: uboot

  sun50i-h5-nanopi-neo-plus2:
    mach: allwinner
    class: arm64-dtb
    boot_method: uboot
    flags: ['big_endian']

  sun50i-h6-orangepi-3:
    mach: allwinner
    class: arm64-dtb
    boot_method: uboot
    flags: ['big_endian']

  sun50i-h6-orangepi-one-plus:
    mach: allwinner
    class: arm64-dtb
    boot_method: uboot

# sun50i-h6-pine-h64 model A
  sun50i-h6-pine-h64:
    mach: allwinner
    class: arm64-dtb
    boot_method: uboot

  sun50i-h6-pine-h64-model-b:
    mach: allwinner
    class: arm64-dtb
    boot_method: uboot

#Pine H64 exists in two version A and B.
#Before 5.5, sun50i-h6-pine-h64 was for model B but could be also used for model A.
#Starting with 5.5, sun50i-h6-pine-h64 will be only for model A and a new
#dtb will exists for model B.
#And so a new LAVA device-type will be necessary.
#But we need to test model B before 5.5 using the pre 5.5 sun50i-h6-pine-h64.dtb WITH the the new model B LAVA device-type.
  sun50i-h6-pine-h64-model-b_5.4:
    base_name: "sun50i-h6-pine-h64-model-b"
    dtb: "allwinner/sun50i-h6-pine-h64.dtb"
    mach: allwinner
    class: arm64-dtb
    boot_method: uboot
    filters:
      - passlist: {kernel: ['v4.9', 'v4.14', 'v4.19', 'v5.3', 'v5.4']}

  sun5i-a13-olinuxino-micro:
    mach: allwinner
    class: arm-dtb
    boot_method: uboot

  sun5i-gr8-chip:
    mach: allwinner
    class: arm-dtb
    boot_method: uboot

  sun5i-gr8-chip-pro:
    mach: allwinner
    class: arm-dtb
    boot_method: uboot
    filters:
      - blocklist: *allmodconfig_filter
      - blocklist: {defconfig: ['multi_v7_defconfig+CONFIG_LKDTM=n']}

  sun7i-a20-cubieboard2:
    mach: allwinner
    class: arm-dtb
    boot_method: uboot

  sun7i-a20-olinuxino-lime2:
    mach: allwinner
    class: arm-dtb
    boot_method: uboot

  sun8i-a23-evb:
    mach: allwinner
    class: arm-dtb
    boot_method: uboot

  sun8i-a33-olinuxino:
    mach: allwinner
    class: arm-dtb
    boot_method: uboot

  sun8i-a33-sinlinx-sina33:
    mach: allwinner
    class: arm-dtb
    boot_method: uboot
    filters:
      - blocklist: *allmodconfig_filter
      - blocklist: {kernel: ['v3.', 'v4.4', 'v4.9']}

  sun8i-a83t-allwinner-h8homlet-v2:
    mach: allwinner
    class: arm-dtb
    boot_method: uboot

  sun8i-a83t-bananapi-m3:
    mach: allwinner
    class: arm-dtb
    boot_method: uboot

  sun8i-h2-plus-libretech-all-h3-cc:
    mach: allwinner
    class: arm-dtb
    boot_method: uboot

  sun8i-h2-plus-orangepi-r1:
    mach: allwinner
    class: arm-dtb
    boot_method: uboot

  sun8i-h2-plus-orangepi-zero:
    mach: allwinner
    class: arm-dtb
    boot_method: uboot

  sun8i-h3-bananapi-m2-plus:
    mach: allwinner
    class: arm-dtb
    boot_method: uboot

  sun8i-h3-libretech-all-h3-cc:
    mach: allwinner
    class: arm-dtb
    boot_method: uboot

  sun8i-h3-orangepi-pc:
    mach: allwinner
    class: arm-dtb
    boot_method: uboot

  sun8i-r40-bananapi-m2-ultra:
    mach: allwinner
    class: arm-dtb
    boot_method: uboot
    flags: ['big_endian']

  synquacer-acpi:
    mach: socionext
    arch: arm64
    boot_method: grub
    filters:
      - passlist: {defconfig: ['defconfig']}
      - blocklist: {kernel: ['v3.', 'v4.4']}

  synquacer-dtb:
    mach: socionext
    arch: arm64
    boot_method: grub
    filters:
      - passlist: {defconfig: ['defconfig']}
      - blocklist: {kernel: ['v3.']}

  tegra124-nyan-big:
    mach: tegra
    class: arm-dtb
    boot_method: depthcharge
    flags: ['lpae']

  thunderx:
    mach: sbsa
    arch: arm64
    boot_method: grub
    filters:
      - passlist: {defconfig: ['defconfig']}
      - blocklist: {kernel: ['v3.']}

  x86-atom330:
    mach: x86
    arch: x86
    boot_method: ipxe
    filters:
      - blocklist:
          defconfig:
            - 'allmodconfig'
            - 'allnoconfig'
            - 'tinyconfig'
            - 'kvm_guest.config'

  x86-celeron:
    mach: x86
    arch: i386
    boot_method: ipxe
    filters:
      - blocklist:
          defconfig:
            - 'allmodconfig'
            - 'allnoconfig'
            - 'x86_64_defconfig'
            - 'tinyconfig'
            - 'kvm_guest.config'

  x86-pentium4:
    mach: x86
    arch: i386
    boot_method: grub
    filters:
      - blocklist:
          defconfig:
            - 'allmodconfig'
            - 'allnoconfig'
            - 'x86_64_defconfig'
            - 'tinyconfig'
            - 'kvm_guest.config'

  x86-x5-z8350:
    mach: x86
    arch: x86_64
    boot_method: grub
    filters:
      - blocklist:
          defconfig:
            - 'allmodconfig'
            - 'allnoconfig'
            - 'tinyconfig'
            - 'kvm_guest.config'

  zynq-zc702:
    mach: zynq
    class: arm-dtb
    boot_method: uboot
    filters:
      - blocklist: *allmodconfig_filter
      - blocklist: {defconfig: ['multi_v7_defconfig+linaro-base+distribution']}

  zynqmp-zcu102:
    name: 'zynqmp-zcu102'
    mach: zynqmp
    arch: arm64
    class: arm64-dtb
    boot_method: uboot
    dtb: 'xilinx/zynqmp-zcu102-rev1.0.dtb'
    filters:
      - passlist: {defconfig: ['defconfig']}


test_configs:

  - device_type: alpine-db
    test_plans:
      - baseline

  - device_type: am57xx-beagle-x15
    test_plans:
      - baseline
      - baseline-nfs
      - sleep

  - device_type: apq8016-sbc
    test_plans:
      - baseline

  - device_type: ar9331-dpt-module
    test_plans:
      - baseline
      - baseline-nfs
      - sleep

  - device_type: armada-370-db
    test_plans:
      - baseline

  - device_type: armada-370-rd
    test_plans:
      - baseline

  - device_type: armada-375-db
    test_plans:
      - baseline

  - device_type: armada-385-db-ap
    test_plans:
      - baseline

  - device_type: armada-388-clearfog
    test_plans:
      - baseline

  - device_type: armada-388-gp
    test_plans:
      - baseline

  - device_type: armada-398-db
    test_plans:
      - baseline

  - device_type: armada-3720-db
    test_plans:
      - baseline

  - device_type: armada-7040-db
    test_plans:
      - baseline

  - device_type: armada-8040-db
    test_plans:
      - baseline

  - device_type: armada-xp-db
    test_plans:
      - baseline

  - device_type: armada-xp-gp
    test_plans:
      - baseline
      - baseline-nfs

  - device_type: armada-xp-linksys-mamba
    test_plans:
      - baseline

  - device_type: armada-xp-openblocks-ax3-4
    test_plans:
      - baseline

  - device_type: arndale
    test_plans:
      - baseline

  - device_type: asus-C433TA-AJ0005-rammus
    test_plans:
      - baseline
      - baseline-nfs
      - kselftest-lkdtm
      - kselftest-seccomp
      - ltp-fcntl-locktests
      - ltp-pty
      - ltp-timers

  - device_type: asus-C436FA-Flip-hatch
    test_plans:
      - baseline
      - baseline-nfs
      - kselftest-filesystems
      - kselftest-futex
      - ltp-ipc
      - ltp-mm
      - ltp-timers

  - device_type: asus-C523NA-A20057-coral
    test_plans:
      - baseline
      - baseline-nfs
      - cros-ec
      - igt-gpu-i915
      - kselftest-filesystems
      - kselftest-futex
      - kselftest-lib
      - kselftest-lkdtm
      - kselftest-seccomp
      - ltp-crypto
      - ltp-fcntl-locktests
      - ltp-ima
      - ltp-ipc
      - ltp-mm
      - ltp-pty
      - ltp-timers
      - sleep_mem
      - smc

  - device_type: at91-sama5d2_xplained
    test_plans:
      - baseline

  - device_type: at91-sama5d4_xplained
    test_plans:
      - baseline

  - device_type: bcm2711-rpi-4-b
    test_plans:
      - baseline

  - device_type: bcm2836-rpi-2-b
    test_plans:
      - baseline
      - ltp-crypto
      - sleep
      - usb

  - device_type: bcm2837-rpi-3-b
    test_plans:
      - baseline
      - usb

  - device_type: bcm2837-rpi-3-b-32
    test_plans:
      - baseline

  - device_type: beagle-xm
    test_plans:
      - baseline

  - device_type: beaglebone-black
    test_plans:
      - baseline
      - baseline-cip-nfs
      - baseline-nfs
      - ltp-ipc

  - device_type: cubietruck
    test_plans:
      - baseline
      - baseline-nfs

  - device_type: d03
    test_plans:
      - baseline

  - device_type: d2500cc
    test_plans:
      - baseline

  - device_type: da850-lcdk
    test_plans:
      - baseline

  - device_type: dove-cubox
    test_plans:
      - baseline
      - baseline-nfs
      - sleep

  - device_type: dra7-evm
    test_plans:
      - baseline

  - device_type: fsl-ls1012a-rdb
    test_plans:
      - baseline

  - device_type: fsl-ls1028a-rdb
    test_plans:
      - baseline

  - device_type: fsl-ls1043a-rdb
    test_plans:
      - baseline

  - device_type: fsl-ls1046a-rdb
    test_plans:
      - baseline

  - device_type: fsl-ls1088a-rdb
    test_plans:
      - baseline

  - device_type: fsl-ls2088a-rdb
    test_plans:
      - baseline

  - device_type: fsl-lx2160a-rdb
    test_plans:
      - baseline

  - device_type: hi6220-hikey
    test_plans:
      - baseline
      - baseline-nfs

  - device_type: hifive-unleashed-a00
    test_plans:
      - baseline

  - device_type: hip07-d05
    test_plans:
      - baseline
      - baseline-nfs
      - kselftest-futex

  - device_type: hp-11A-G6-EE-grunt
    test_plans:
      - baseline
      - baseline-cip-nfs
      - baseline-nfs
      - cros-ec
      - kselftest-filesystems
      - kselftest-futex
      - kselftest-lib
      - kselftest-livepatch
      - kselftest-lkdtm
      - kselftest-seccomp
      - ltp-crypto
      - ltp-fcntl-locktests
      - ltp-ipc
      - ltp-mm
      - ltp-pty
      - ltp-timers
      - sleep
      - smc

  - device_type: hp-x360-12b-n4000-octopus
    test_plans:
      - baseline
      - baseline-cip-nfs
      - baseline-nfs
      - cros-ec
      - igt-gpu-i915
      - kselftest-filesystems
      - kselftest-futex
      - kselftest-lib
      - ltp-crypto
      - ltp-ipc
      - ltp-mm
      - sleep_mem
      - smc

  - device_type: hsdk
    test_plans:
      - baseline

  - device_type: i945gsex-qs
    test_plans:
      - baseline

  - device_type: imx23-olinuxino
    test_plans:
      - baseline
      - baseline-nfs
      - sleep

  - device_type: imx27-phytec-phycard-s-rdk
    test_plans:
      - baseline
      - baseline-nfs
      - sleep

  - device_type: imx28-duckbill
    test_plans:
      - baseline
      - baseline-nfs
      - sleep

  - device_type: imx53-qsrb
    test_plans:
      - baseline
      - baseline-nfs
      - sleep

  - device_type: imx6dl-riotboard
    test_plans:
      - baseline
      - baseline-nfs
      - sleep

  - device_type: imx6q-nitrogen6x
    test_plans:
      - baseline

  - device_type: imx6q-sabrelite
    test_plans:
      - baseline

  - device_type: imx6q-sabrelite
    test_plans:
      - baseline-nfs
    filters:
      - passlist:
          lab: [lab-baylibre]

  - device_type: imx6q-sabresd
    test_plans:
      - baseline

  - device_type: imx6q-var-dt6customboard
    test_plans:
      - baseline

  - device_type: imx6qp-sabresd
    test_plans:
      - baseline

  - device_type: imx6qp-wandboard-revd1
    test_plans:
      - baseline

  - device_type: imx6sll-evk
    test_plans:
      - baseline

  - device_type: imx6sx-sdb
    test_plans:
      - baseline

  - device_type: imx6ul-14x14-evk
    test_plans:
      - baseline

  - device_type: imx6ul-pico-hobbit
    test_plans:
      - baseline
      - baseline-nfs
      - sleep

  - device_type: imx6ull-14x14-evk
    test_plans:
      - baseline

  - device_type: imx7d-sdb
    test_plans:
      - baseline

  - device_type: imx7ulp-evk
    test_plans:
      - baseline

  - device_type: imx8mm-ddr4-evk
    test_plans:
      - baseline

  - device_type: imx8mn-ddr4-evk
    test_plans:
      - baseline

  - device_type: imx8mp-evk
    test_plans:
      - baseline

  - device_type: imx8mq-zii-ultra-zest
    test_plans:
      - baseline

  - device_type: jetson-tk1
    test_plans:
      - baseline
      - baseline-nfs

  - device_type: kirkwood-db-88f6282
    test_plans:
      - baseline
      - baseline-nfs

  - device_type: kirkwood-openblocks_a7
    test_plans:
      - baseline
      - baseline-nfs

  - device_type: kontron-kbox-a-230-ls
    test_plans:
      - baseline
      - baseline-nfs

  - device_type: kontron-pitx-imx8m
    test_plans:
      - baseline
      - baseline-nfs

  - device_type: kontron-sl28-var3-ads2
    test_plans:
      - baseline
      - baseline-nfs

  - device_type: meson-g12a-sei510
    test_plans:
      - baseline
      - baseline-fastboot

  - device_type: meson-g12a-u200
    test_plans:
      - baseline

  - device_type: meson-g12a-x96-max
    test_plans:
      - baseline

  - device_type: meson-g12b-a311d-khadas-vim3
    test_plans:
      - baseline
      - baseline-nfs

  - device_type: meson-g12b-odroid-n2
    test_plans:
      - baseline
      - kselftest-lib

  - device_type: meson-gxbb-nanopi-k2
    test_plans:
      - baseline

  - device_type: meson-gxbb-odroidc2
    test_plans:
      - baseline

  - device_type: meson-gxbb-p200
    test_plans:
      - baseline

  - device_type: meson-gxl-s805x-libretech-ac
    test_plans:
      - baseline

  - device_type: meson-gxl-s805x-p241
    test_plans:
      - baseline

  - device_type: meson-gxl-s905d-p230
    test_plans:
      - baseline

  - device_type: meson-gxl-s905x-khadas-vim
    test_plans:
      - baseline

  - device_type: meson-gxl-s905x-libretech-cc
    test_plans:
      - baseline

  - device_type: meson-gxm-khadas-vim2
    test_plans:
      - baseline
      - baseline-nfs

  - device_type: meson-gxm-q200
    test_plans:
      - baseline
      - baseline-nfs

  - device_type: meson-sm1-khadas-vim3l
    test_plans:
      - baseline
      - preempt-rt

  - device_type: meson-sm1-sei610
    test_plans:
      - baseline
      - baseline-fastboot

  - device_type: meson8b-odroidc1
    test_plans:
      - baseline

  - device_type: minnowboard-max-E3825
    test_plans:
      - baseline
      - baseline-nfs

  - device_type: minnowboard-turbot-E3826
    test_plans:
      - baseline

  - device_type: mt8173-elm-hana
    test_plans:
      - baseline
      - baseline-cip-nfs
      - baseline-nfs
      - cros-ec
      - kselftest-filesystems
      - kselftest-futex
      - kselftest-lib
      - kselftest-lkdtm
      - kselftest-seccomp
      - lc-compliance
      - ltp-crypto
      - ltp-fcntl-locktests
      - ltp-ipc
      - ltp-mm
      - ltp-pty
      - ltp-timers
      - sleep
      - v4l2-compliance-uvc

  - device_type: mt8183-kukui-jacuzzi-juniper-sku16
    test_plans:
      - baseline
      - baseline-nfs

  - device_type: mustang
    test_plans:
      - baseline
      - baseline-nfs

  - device_type: odroid-x2
    test_plans:
      - baseline

  - device_type: odroid-xu3
    test_plans:
      - baseline
      - baseline-nfs
      - igt-kms-exynos
      - sleep
      - usb

  - device_type: orion5x-rd88f5182-nas
    test_plans:
      - baseline
      - baseline-nfs

  - device_type: ox820-cloudengines-pogoplug-series-3
    test_plans:
      - baseline
      - baseline-nfs

  - device_type: panda
    test_plans:
      - baseline

  - device_type: panda-es
    test_plans:
      - baseline

  - device_type: peach-pi
    test_plans:
      - baseline
      - cros-ec
      - sleep
      - usb

  - device_type: qcom-qdf2400
    test_plans:
      - baseline

  - device_type: qemu_arm-versatilepb
    test_plans:
      - baseline_qemu

  - device_type: qemu_arm-vexpress-a15
    test_plans:
      - baseline_qemu

  - device_type: qemu_arm-vexpress-a9
    test_plans:
      - baseline_qemu

  - device_type: qemu_arm-virt-gicv2
    test_plans:
      - baseline_qemu

  - device_type: qemu_arm-virt-gicv2-uefi
    test_plans:
      - baseline_qemu

  - device_type: qemu_arm-virt-gicv3
    test_plans:
      - baseline_qemu
      - baseline-qemu-docker
      - smc
      - v4l2-compliance-vivid

  - device_type: qemu_arm-virt-gicv3-uefi
    test_plans:
      - baseline_qemu

  - device_type: qemu_arm64-virt-gicv2
    test_plans:
      - baseline_qemu

  - device_type: qemu_arm64-virt-gicv2-uefi
    test_plans:
      - baseline_qemu

  - device_type: qemu_arm64-virt-gicv3
    test_plans:
      - baseline_qemu
      - baseline-qemu-docker
      - smc
      - v4l2-compliance-vivid

  - device_type: qemu_arm64-virt-gicv3-uefi
    test_plans:
      - baseline_qemu

  - device_type: qemu_i386
    test_plans:
      - baseline_qemu
      - baseline-qemu-docker

  - device_type: qemu_i386-uefi
    test_plans:
      - baseline_qemu

  - device_type: qemu_riscv64
    test_plans:
      - baseline-qemu-docker

  - device_type: qemu_x86_64
    test_plans:
      - baseline_qemu
      - baseline-qemu-docker
      - smc
      - v4l2-compliance-vivid

  - device_type: qemu_x86_64-uefi
    test_plans:
      - baseline_qemu

  - device_type: qemu_x86_64-uefi-mixed
    test_plans:
      - baseline_qemu

  - device_type: r8a774a1-hihope-rzg2m-ex
    test_plans:
      - baseline
<<<<<<< HEAD
      - baseline-nfs
      - kselftest-filesystems
      - kselftest-futex
      - kselftest-lib
      - kselftest-lkdtm
      - kselftest-seccomp
      - ltp-crypto
      - ltp-fcntl-locktests
      - ltp-ima
      - ltp-ipc
      - ltp-mm
      - ltp-pty
      - ltp-timers
      - preempt-rt
      - smc
=======
      - baseline-cip-nfs
>>>>>>> cc98e2c8

  - device_type: r8a774b1-hihope-rzg2n-ex
    test_plans:
      - baseline
      - baseline-cip-nfs

  - device_type: r8a774c0-ek874
    test_plans:
      - baseline
      - baseline-cip-nfs

  - device_type: r8a7791-porter
    test_plans:
      - baseline

  - device_type: r8a7795-salvator-x
    test_plans: &r8a7795-salvator-x_test-plans
      - baseline
      - baseline-nfs

  - device_type: r8a77950-salvator-x  # same as r8a7795-salvator-x
    test_plans: *r8a7795-salvator-x_test-plans

  - device_type: r8a7796-m3ulcb
    test_plans: &r8a7796-m3ulcb_test-plans
      - baseline

  - device_type: r8a77960-ulcb  # same as r8a7796-m3ulcb
    test_plans: *r8a7796-m3ulcb_test-plans

  - device_type: rk3288-rock2-square
    test_plans:
      - baseline
      - baseline-nfs
      - ltp-mm
      - sleep
      - usb

  - device_type: rk3288-veyron-jaq
    test_plans:
      - baseline
      - baseline-nfs
      - cros-ec
      - igt-gpu-panfrost
      - igt-kms-rockchip
      - kselftest-lib
      - ltp-timers
      - sleep
      - usb

  - device_type: rk3328-rock64
    test_plans:
      - baseline

  - device_type: rk3399-gru-kevin
    test_plans:
      - baseline
      - baseline-nfs
      - cros-ec
      - ltp-fcntl-locktests
      - ltp-pty
      - ltp-timers
      - sleep
      - smc
      - v4l2-compliance-uvc

  - device_type: rk3399-gru-kevin
    test_plans:
      - igt-gpu-panfrost
      - igt-kms-rockchip
    filters:
      - blocklist: {kernel: ['v3.', 'v4.4', 'v4.9', 'v4.14']}

  - device_type: rk3399-puma-haikou
    test_plans:
      - baseline

  - device_type: snow
    test_plans:
      - baseline
      - baseline-nfs

  - device_type: socfpga-cyclone5-socrates
    test_plans:
      - baseline
      - baseline-nfs
      - sleep

  - device_type: stm32mp157c-dk2
    test_plans:
      - baseline

  - device_type: stm32mp157c-lxa-mc1
    test_plans:
      - baseline

  - device_type: sun4i-a10-olinuxino-lime
    test_plans:
      - baseline
      - baseline-nfs

  - device_type: sun50i-a64-bananapi-m64
    test_plans:
      - baseline

  - device_type: sun50i-a64-pine64-plus
    test_plans:
      - baseline

  - device_type: sun50i-h5-libretech-all-h3-cc
    test_plans:
      - baseline

  - device_type: sun50i-h5-nanopi-neo-plus2
    test_plans:
      - baseline

  - device_type: sun50i-h6-orangepi-3
    test_plans:
      - baseline

  - device_type: sun50i-h6-orangepi-one-plus
    test_plans:
      - baseline

  - device_type: sun50i-h6-pine-h64
    test_plans:
      - baseline
      - ltp-crypto
      - ltp-ipc
      - ltp-mm

  - device_type: sun50i-h6-pine-h64-model-b
    test_plans:
      - baseline

  - device_type: sun50i-h6-pine-h64-model-b_5.4
    test_plans:
      - baseline

  - device_type: sun5i-a13-olinuxino-micro
    test_plans:
      - baseline

  - device_type: sun5i-gr8-chip
    test_plans:
      - baseline

  - device_type: sun5i-gr8-chip-pro
    test_plans:
      - baseline

  - device_type: sun7i-a20-cubieboard2
    test_plans:
      - baseline

  - device_type: sun7i-a20-olinuxino-lime2
    test_plans:
      - baseline
      - baseline-nfs

  - device_type: sun8i-a23-evb
    test_plans:
      - baseline

  - device_type: sun8i-a33-olinuxino
    test_plans:
      - baseline

  - device_type: sun8i-a33-sinlinx-sina33
    test_plans:
      - baseline

  - device_type: sun8i-a83t-allwinner-h8homlet-v2
    test_plans:
      - baseline

  - device_type: sun8i-a83t-bananapi-m3
    test_plans:
      - baseline

  - device_type: sun8i-h2-plus-libretech-all-h3-cc
    test_plans:
      - baseline

  - device_type: sun8i-h2-plus-orangepi-r1
    test_plans:
      - baseline

  - device_type: sun8i-h2-plus-orangepi-zero
    test_plans:
      - baseline

  - device_type: sun8i-h3-bananapi-m2-plus
    test_plans:
      - baseline

  - device_type: sun8i-h3-libretech-all-h3-cc
    test_plans:
      - baseline

  - device_type: sun8i-h3-orangepi-pc
    test_plans:
      - baseline

  - device_type: sun8i-r40-bananapi-m2-ultra
    test_plans:
      - baseline

  - device_type: synquacer-acpi
    test_plans:
      - baseline

  - device_type: synquacer-dtb
    test_plans:
      - baseline

  - device_type: tegra124-nyan-big
    test_plans:
      - baseline
      - cros-ec
      - igt-kms-tegra
      - sleep
      - usb

  - device_type: thunderx
    test_plans:
      - baseline

  - device_type: x86-atom330
    test_plans:
      - baseline
      - baseline-nfs

  - device_type: x86-celeron
    test_plans:
      - baseline
      - baseline-nfs

  - device_type: x86-pentium4
    test_plans:
      - baseline
      - baseline-nfs

  - device_type: x86-x5-z8350
    test_plans:
      - baseline
      - baseline-nfs

  - device_type: zynq-zc702
    test_plans:
      - baseline

  - device_type: zynqmp-zcu102
    test_plans:
      - baseline
      - smc<|MERGE_RESOLUTION|>--- conflicted
+++ resolved
@@ -2363,7 +2363,7 @@
   - device_type: r8a774a1-hihope-rzg2m-ex
     test_plans:
       - baseline
-<<<<<<< HEAD
+      - baseline-cip-nfs
       - baseline-nfs
       - kselftest-filesystems
       - kselftest-futex
@@ -2379,9 +2379,6 @@
       - ltp-timers
       - preempt-rt
       - smc
-=======
-      - baseline-cip-nfs
->>>>>>> cc98e2c8
 
   - device_type: r8a774b1-hihope-rzg2n-ex
     test_plans:
