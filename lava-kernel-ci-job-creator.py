--- conflicted
+++ resolved
@@ -431,11 +431,7 @@
     print 'Done setting up JSON output directory'
 
 
-<<<<<<< HEAD
-def create_jobs(base_url, kernel, platform_list, targets):
-=======
-def create_jobs(base_url, kernel, plans, platform_list, target, targets):
->>>>>>> 4fabd9e2
+def create_jobs(base_url, kernel, plans, platform_list, targets):
     print 'Creating JSON Job Files...'
     cwd = os.getcwd()
     url = urlparse.urlparse(kernel)
@@ -455,47 +451,6 @@
             lpae = device['lpae']
             be = device['be']
             fastboot = device['fastboot']
-<<<<<<< HEAD
-            if 'BIG_ENDIAN' in defconfig and not be:
-                print 'BIG_ENDIAN is not supported on %s. Skipping JSON creation' % device_type
-            elif 'LPAE' in defconfig and not lpae:
-                print 'LPAE is not supported on %s. Skipping JSON creation' % device_type
-            elif defconfig in device['defconfig_blacklist']:
-                print '%s has been blacklisted. Skipping JSON creation' % defconfig
-            elif any([x for x in device['kernel_blacklist'] if x in kernel_version]):
-                print '%s has been blacklisted. Skipping JSON creation' % kernel_version
-            elif targets is not None and device_type not in targets:
-                print '%s device type has been omitted. Skipping JSON creation.' % device_type
-            else:
-                for template in device_templates:
-                    job_name = tree + '-' + kernel_version + '-' + defconfig[:100] + '-' + platform_name + '-' + device_type
-                    job_json = cwd + '/jobs/' + job_name + '.json'
-                    template_file = cwd + '/templates/' + str(template)
-                    with open(job_json, 'wt') as fout:
-                        with open(template_file, "rt") as fin:
-                            for line in fin:
-                                tmp = line.replace('{dtb_url}', platform)
-                                tmp = tmp.replace('{kernel_url}', kernel)
-                                tmp = tmp.replace('{device_type}', device_type)
-                                tmp = tmp.replace('{job_name}', job_name)
-                                tmp = tmp.replace('{image_type}', image_type)
-                                tmp = tmp.replace('{image_url}', image_url)
-                                tmp = tmp.replace('{tree}', tree)
-                                if platform_name.endswith('.dtb'):
-                                    tmp = tmp.replace('{device_tree}', platform_name)
-                                tmp = tmp.replace('{kernel_version}', kernel_version)
-                                if 'BIG_ENDIAN' in defconfig and be:
-                                    tmp = tmp.replace('{endian}', 'big')
-                                else:
-                                    tmp = tmp.replace('{endian}', 'little')
-                                tmp = tmp.replace('{defconfig}', defconfig)
-                                tmp = tmp.replace('{fastboot}', str(fastboot).lower())
-                                fout.write(tmp)
-                    print 'JSON Job created: jobs/%s' % job_name
-
-
-def walk_url(url, arch=None, targets=None):
-=======
             test_suite = None
             test_set = None
             test_desc = None
@@ -522,8 +477,6 @@
                     print '%s has been blacklisted. Skipping JSON creation' % defconfig
                 elif any([x for x in device['kernel_blacklist'] if x in kernel_version]):
                     print '%s has been blacklisted. Skipping JSON creation' % kernel_version
-                elif target is not None and target != device_type:
-                    print '%s device type has been omitted. Skipping JSON creation.' % device_type
                 elif targets is not None and device_type not in targets:
                     print '%s device type has been omitted. Skipping JSON creation.' % device_type
                 elif not any([x for x in defconfigs if x == defconfig]) and plan != 'boot':
@@ -567,8 +520,7 @@
                                 print 'JSON Job created: jobs/%s' % job_name
 
 
-def walk_url(url, plans=None, arch=None, target=None, targets=None):
->>>>>>> 4fabd9e2
+def walk_url(url, plans=None, arch=None, targets=None):
     global base_url
     global kernel
     global platform_list
@@ -642,47 +594,26 @@
 
     if kernel is not None and base_url is not None:
         if platform_list:
-<<<<<<< HEAD
-            print 'Found boot artifacts at: %s' % base_url
-            create_jobs(base_url, kernel, platform_list, targets)
-=======
             print 'Found artifacts at: %s' % base_url
-            create_jobs(base_url, kernel, plans, platform_list, target, targets)
->>>>>>> 4fabd9e2
+            create_jobs(base_url, kernel, plans, platform_list, targets)
             # Hack for subdirectories with arm64 dtbs
             if 'arm64' not in base_url:
                 base_url = None
                 kernel = None
             platform_list = []
         elif legacy_platform_list:
-<<<<<<< HEAD
-            print 'Found boot artifacts at: %s' % base_url
-            create_jobs(base_url, kernel, legacy_platform_list, targets)
+            print 'Found artifacts at: %s' % base_url
+            create_jobs(base_url, kernel, plans, legacy_platform_list, targets)
             legacy_platform_list = []
 
     for dir in dirs:
-        walk_url(url + dir, arch, targets)
-
-
-def main(args):
-    setup_job_dir(os.getcwd() + '/jobs')
-    print 'Scanning %s for boot information...' % args.url
-    walk_url(args.url, args.arch, args.targets)
-    print 'Done scanning for boot information'
-=======
-            print 'Found artifacts at: %s' % base_url
-            create_jobs(base_url, kernel, plans, legacy_platform_list, target, targets)
-            legacy_platform_list = []
-
-    for dir in dirs:
-        walk_url(url + dir, plans, arch, target, targets)
+        walk_url(url + dir, plans, arch, targets)
 
 def main(args):
     setup_job_dir(os.getcwd() + '/jobs')
     print 'Scanning %s for kernel information...' % args.url
-    walk_url(args.url, args.plans, args.arch, args.target, args.targets)
+    walk_url(args.url, args.plans, args.arch, args.targets)
     print 'Done scanning for kernel information'
->>>>>>> 4fabd9e2
     print 'Done creating JSON jobs'
     exit(0)
 
