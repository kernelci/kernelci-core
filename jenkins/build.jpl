--- conflicted
+++ resolved
@@ -75,10 +75,7 @@
 --arch=${params.ARCH} \
 --build-env=${params.BUILD_ENVIRONMENT} \
 ${jopt} \
-<<<<<<< HEAD
-=======
 || echo 'Kernel build failed'
->>>>>>> f5ce8a5e
 """)
 
         sh(script: """\
