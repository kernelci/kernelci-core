# This program is free software: you can redistribute it and/or modify
# it under the terms of the GNU Affero General Public License as
# published by the Free Software Foundation, either version 3 of the
# License, or (at your option) any later version.
#
# This program is distributed in the hope that it will be useful,
# but WITHOUT ANY WARRANTY; without even the implied warranty of
# MERCHANTABILITY or FITNESS FOR A PARTICULAR PURPOSE.  See the
# GNU Affero General Public License for more details.
#
# You should have received a copy of the GNU Affero General Public License
# along with this program.  If not, see <http://www.gnu.org/licenses/>.

"""Define URLs and handlers to server them."""

import tornado.web

import handlers.batch
import handlers.bisect
import handlers.boot
import handlers.count
import handlers.defconf
import handlers.job
import handlers.lab
import handlers.report
import handlers.send
import handlers.subscription
import handlers.token
import handlers.upload
import handlers.version


_JOB_URL = tornado.web.url(
    r'/job[s]?(?P<sl>/)?(?P<id>.*)', handlers.job.JobHandler, name='job'
)
_DEFCONF_URL = tornado.web.url(
    r'/defconfig[s]?(?P<sl>/)?(?P<id>.*)',
    handlers.defconf.DefConfHandler,
    name='defconf'
)
_SUBSCRIPTION_URL = tornado.web.url(
    r'/subscription[s]?(?P<sl>/)?(?P<id>.*)',
    handlers.subscription.SubscriptionHandler,
    name='subscription',
)
_BOOT_URL = tornado.web.url(
    r'/boot[s]?(?P<sl>/)?(?P<id>.*)', handlers.boot.BootHandler, name='boot'
)
_COUNT_URL = tornado.web.url(
    r'/count[s]?(?P<sl>/)?(?P<id>.*)', handlers.count.CountHandler, name='count'
)
_TOKEN_URL = tornado.web.url(
    r'/token[s]?(?P<sl>/)?(?P<id>.*)', handlers.token.TokenHandler, name='token'
)
_BATCH_URL = tornado.web.url(
    r'/batch', handlers.batch.BatchHandler, name='batch'
)
_BISECT_URL = tornado.web.url(
    r"/bisect[s]?/(?P<collection>.*)/(?P<id>.*)",
    handlers.bisect.BisectHandler,
    name="bisect"
)
_LAB_URL = tornado.web.url(
    r"/lab[s]?(?P<sl>/)?(?P<id>.*)", handlers.lab.LabHandler, name="lab"
)
_VERSION_URL = tornado.web.url(
    r"/version", handlers.version.VersionHandler, name="version"
)
_REPORT_URL = tornado.web.url(
    r"/report[s]?(?P<sl>/)?(?P<id>.*)",
    handlers.report.ReportHandler,
    name="response"
)
<<<<<<< HEAD
_UPLOAD_URL = url(
    r"/upload(?P<sl>/)?(?P<path>.*)",
    handlers.upload.UploadHandler,
    name="upload"
=======
_SEND_URL = tornado.web.url(
    r"/send(?P<sl>/)?",
    handlers.send.SendHandler,
    name="send"
>>>>>>> f7d9a594
)

APP_URLS = [
    _BATCH_URL,
    _BISECT_URL,
    _BOOT_URL,
    _COUNT_URL,
    _DEFCONF_URL,
    _JOB_URL,
    _LAB_URL,
    _SUBSCRIPTION_URL,
    _TOKEN_URL,
    _VERSION_URL,
    _REPORT_URL,
<<<<<<< HEAD
    _UPLOAD_URL
=======
    _SEND_URL
>>>>>>> f7d9a594
]<|MERGE_RESOLUTION|>--- conflicted
+++ resolved
@@ -71,17 +71,15 @@
     handlers.report.ReportHandler,
     name="response"
 )
-<<<<<<< HEAD
-_UPLOAD_URL = url(
+_UPLOAD_URL = tornado.web.url(
     r"/upload(?P<sl>/)?(?P<path>.*)",
     handlers.upload.UploadHandler,
     name="upload"
-=======
+)
 _SEND_URL = tornado.web.url(
     r"/send(?P<sl>/)?",
     handlers.send.SendHandler,
     name="send"
->>>>>>> f7d9a594
 )
 
 APP_URLS = [
@@ -96,9 +94,6 @@
     _TOKEN_URL,
     _VERSION_URL,
     _REPORT_URL,
-<<<<<<< HEAD
-    _UPLOAD_URL
-=======
+    _UPLOAD_URL,
     _SEND_URL
->>>>>>> f7d9a594
 ]