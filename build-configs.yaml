# See the KernelCI wiki page regarding the format of this file:
# https://github.com/kernelci/kernelci-doc/wiki/Build-configurations


trees:

  agross:
    url: "https://git.kernel.org/pub/scm/linux/kernel/git/agross/linux.git"

  alex:
    url: "https://git.linaro.org/people/alex.bennee/linux.git"

  amlogic:
    url: "https://git.kernel.org/pub/scm/linux/kernel/git/khilman/linux-amlogic.git"

  android:
    url: "https://android.googlesource.com/kernel/common"

  ardb:
    url: "git://git.kernel.org/pub/scm/linux/kernel/git/ardb/linux.git"

  arm-soc:
    url: "https://git.kernel.org/pub/scm/linux/kernel/git/arm/arm-soc.git"

  arnd:
    url: "https://git.kernel.org/pub/scm/linux/kernel/git/arnd/playground.git"

  broonie-regmap:
    url: "https://git.kernel.org/pub/scm/linux/kernel/git/broonie/regmap.git"

  broonie-regulator:
    url: "https://git.kernel.org/pub/scm/linux/kernel/git/broonie/regulator.git"

  broonie-sound:
    url: "https://git.kernel.org/pub/scm/linux/kernel/git/broonie/sound.git"

  broonie-spi:
    url: "https://git.kernel.org/pub/scm/linux/kernel/git/broonie/spi.git"

  clk:
    url: "https://git.kernel.org/pub/scm/linux/kernel/git/clk/linux.git"

  efi:
    url: "https://git.kernel.org/pub/scm/linux/kernel/git/efi/efi.git"

  evalenti:
    url: "https://git.kernel.org/pub/scm/linux/kernel/git/evalenti/linux-soc-thermal.git"

  gtucker:
    url: 'https://gitlab.collabora.com/gtucker/linux.git'

  kernelci:
    url: "https://github.com/kernelci/linux.git"

  khilman:
    url: "https://git.kernel.org/pub/scm/linux/kernel/git/khilman/linux.git"

  krzysztof:
    url: "https://git.kernel.org/pub/scm/linux/kernel/git/krzk/linux.git"

  linaro-android:
    url: "https://android-git.linaro.org/git/kernel/linaro-android.git"

  linusw:
    url: "https://git.kernel.org/pub/scm/linux/kernel/git/linusw/linux-gpio.git/"

  lsk:
    url: "https://git.linaro.org/kernel/linux-linaro-stable.git"

  mainline:
    url: 'git://git.kernel.org/pub/scm/linux/kernel/git/torvalds/linux.git'

  media:
    url: "https://git.linuxtv.org/media_tree.git"

  net-next:
    url: "git://git.kernel.org/pub/scm/linux/kernel/git/davem/net-next.git"

  next:
    url: 'git://git.kernel.org/pub/scm/linux/kernel/git/next/linux-next.git'

  omap:
    url: "https://git.kernel.org/pub/scm/linux/kernel/git/tmlind/linux-omap.git"

  pmwg:
    url: "https://git.linaro.org/power/linux.git"

  qcom-lt:
    url: "https://git.linaro.org/landing-teams/working/qualcomm/kernel.git"

  renesas:
    url: "https://git.kernel.org/pub/scm/linux/kernel/git/horms/renesas.git"

  rmk:
    url: "git://git.armlinux.org.uk/~rmk/linux-arm.git"

  rt-stable:
    url: "https://git.kernel.org/pub/scm/linux/kernel/git/rt/linux-stable-rt.git"

  samsung:
    url: "https://git.kernel.org/pub/scm/linux/kernel/git/kgene/linux-samsung.git"

  stable:
    url: "https://git.kernel.org/pub/scm/linux/kernel/git/stable/linux-stable.git"

  stable-rc:
    url: "https://git.kernel.org/pub/scm/linux/kernel/git/stable/linux-stable-rc.git"

  tegra:
    url: "https://git.kernel.org/pub/scm/linux/kernel/git/tegra/linux.git"

  ulfh:
    url: "https://git.kernel.org/pub/scm/linux/kernel/git/ulfh/mmc.git"


fragments:

  debug:
    path: "kernel/configs/debug.config"

  kselftest:
    path: "kernel/configs/kselftest.config"

  linaro_android_base:
    path: "android/configs/android-base.cfg"

  linaro_android_recommended:
    path: "android/configs/android-recommended.cfg"

  tinyconfig:
    path: "kernel/configs/tiny.config"
    defconfig: 'tinyconfig'

  virtualvideo:
    path: "kernel/configs/virtualvideo.config"
    configs:
      - 'CONFIG_MEDIA_SUPPORT=y'
      - 'CONFIG_MEDIA_CAMERA_SUPPORT=y'
      - 'CONFIG_VIDEO_DEV=y'
      - 'CONFIG_VIDEO_V4L2=y'
      - 'CONFIG_V4L_TEST_DRIVERS=y'
      - 'CONFIG_VIDEO_VIVID=y'
      - 'CONFIG_VIDEO_VIVID_MAX_DEVS=64'

  x86_kvm_guest:
    path: "arch/x86/configs/kvm_guest.config"


build_environments:

  gcc-8:
    cc: gcc
    cc_version: 8
    arch_map: &gcc_arch_map
      i386: 'x86'
      x86_64: 'x86'
      riscv: 'riscv64'
    cross_compile: &default_cross_compile
      arc: 'arc-linux-'
      arm: 'arm-linux-gnueabihf-'
      arm64: 'aarch64-linux-gnu-'
      mips: 'mips-linux-gnu-'
      riscv: 'riscv64-linux-gnu-'
<<<<<<< HEAD


  gcc-8:
    cc: gcc
    cc_version: 8
    arch_map: *gcc_arch_map
    cross_compile: *default_cross_compile
=======
>>>>>>> f5ce8a5e

  clang-8:
    cc: clang
    cc_version: 8
    arch_map: &clang_arch_map
      i386:
      x86_64:
      arm:
      arm64:
      mips:
      arc:
      riscv:
    cross_compile: *default_cross_compile

  clang-9:
    cc: clang
    cc_version: 9
    arch_map: *clang_arch_map
    cross_compile: *default_cross_compile


build_configs_defaults:

  gcc-8:

    build_environment: gcc-8

    fragments: &default_fragments
      - 'debug'
      - 'kselftest'
      - 'tinyconfig'

    architectures: &default_architectures

      arc: &arc_arch
        base_defconfig: 'nsim_hs_defconfig'
        extra_configs: ['allnoconfig']
        filters: &arc_defconfig_filters
          # remove any non-ARCv2 defconfigs since we only have ARCv2 toolchain
          - blacklist:
              defconfig:
                - 'axs101_defconfig'
                - 'nps_defconfig'
                - 'nsim_700_defconfig'
                - 'nsimosci_defconfig'
                - 'tb10x_defconfig'

      arm: &arm_arch
        base_defconfig: 'multi_v7_defconfig'
        extra_configs:
          - 'allnoconfig'
          - 'multi_v7_defconfig+CONFIG_CPU_BIG_ENDIAN=y'
          - 'multi_v7_defconfig+CONFIG_SMP=n'
          - 'multi_v7_defconfig+CONFIG_EFI=y+CONFIG_ARM_LPAE=y'

      arm64: &arm64_arch
        extra_configs:
          - 'allmodconfig'
          - 'allnoconfig'
          - 'defconfig+CONFIG_CPU_BIG_ENDIAN=y'
          - 'defconfig+CONFIG_RANDOMIZE_BASE=y'

      i386: &i386_arch
        base_defconfig: 'i386_defconfig'
        extra_configs: ['allnoconfig']

      mips: &mips_arch
        base_defconfig: '32r2el_defconfig'
        extra_configs: ['allnoconfig']
        filters: &mips_defconfig_filters
          - blacklist: {defconfig: ['generic_defconfig']}

      riscv: &riscv_arch
        extra_configs: ['allnoconfig']

      x86_64: &x86_64_arch
        base_defconfig: 'x86_64_defconfig'
        extra_configs: ['allmodconfig', 'allnoconfig']
        fragments: [x86_kvm_guest]


# Build fewer kernel configs with stable branches
stable_variants: &stable_variants
  gcc-8:
    build_environment: gcc-8
    fragments: ['tinyconfig']
    architectures:
      arc:
        base_defconfig: 'nsim_hs_defconfig'
        extra_configs: ['allnoconfig']
        filters: *arc_defconfig_filters
      arm:
        base_defconfig: 'multi_v7_defconfig'
        extra_configs: ['allnoconfig']
      arm64:
        extra_configs: ['allnoconfig']
      i386:
        base_defconfig: 'i386_defconfig'
        extra_configs: ['allnoconfig']
      mips:
        base_defconfig: '32r2el_defconfig'
        extra_configs: ['allnoconfig']
        filters: *mips_defconfig_filters
      riscv:
        extra_configs: ['allnoconfig']
      x86_64:
        base_defconfig: 'x86_64_defconfig'
        extra_configs: ['allnoconfig']


build_configs:

  agross:
    tree: agross
    branch: 'for-next'

  alex:
    tree: alex
    branch: 'kernel-ci'

  amlogic:
    tree: amlogic
    branch: 'for-next'

  amlogic_integ:
    tree: amlogic
    branch: 'integ'

  android_3.18:
    tree: android
    branch: 'android-3.18'

  android_3.18-o-mr1:
    tree: android
    branch: 'android-3.18-o-mr1'

  android_3.18-o-release:
    tree: android
    branch: 'android-3.18-o-release'

  android_4.4:
    tree: android
    branch: 'android-4.4'

  android_4.4-o:
    tree: android
    branch: 'android-4.4-o'

  android_4.4-o-mr1:
    tree: android
    branch: 'android-4.4-o-mr1'

  android_4.4-o-release:
    tree: android
    branch: 'android-4.4-o-release'

  android_4.4-p:
    tree: android
    branch: 'android-4.4-p'

  android_4.4-p-release:
    tree: android
    branch: 'android-4.4-p-release'

  android_4.9:
    tree: android
    branch: 'android-4.9'

  android_4.9-o:
    tree: android
    branch: 'android-4.9-o'

  android_4.9-o-mr1:
    tree: android
    branch: 'android-4.9-o-mr1'

  android_4.9-o-release:
    tree: android
    branch: 'android-4.9-o-release'

  android_4.9-p:
    tree: android
    branch: 'android-4.9-p'

  android_4.9-p-release:
    tree: android
    branch: 'android-4.9-p-release'

  android_4.9-q:
    tree: android
    branch: 'android-4.9-q'

  android_4.14:
    tree: android
    branch: 'android-4.14'

  android_4.14-p:
    tree: android
    branch: 'android-4.14-p'

  android_4.14-p-release:
    tree: android
    branch: 'android-4.14-p-release'

  android_4.14-q:
    tree: android
    branch: 'android-4.14-q'

  android_4.19:
    tree: android
    branch: 'android-4.19'

  android_4.19-q:
    tree: android
    branch: 'android-4.19-q'

  android_mainline_tracking:
    tree: android
    branch: 'android-mainline-tracking'

  ardb:
    tree: ardb
    branch: 'for-kernelci'

  ardb_arm-kaslr-latest:
    tree: ardb
    branch: 'arm-kaslr-latest'
    variants:
      gcc-8:
        build_environment: gcc-8
        architectures:
          x86_64: *x86_64_arch
          arm64: *arm64_arch
          arm:
            base_defconfig: 'multi_v7_defconfig'
            extra_configs:
              - 'multi_v7_defconfig+CONFIG_CPU_BIG_ENDIAN=y'
              - 'multi_v7_defconfig+CONFIG_SMP=n'
              - 'multi_v7_defconfig+CONFIG_EFI=y+CONFIG_ARM_LPAE=y'
              - 'multi_v7_defconfig+CONFIG_RANDOMIZE_BASE=y'
              - 'multi_v7_defconfig+CONFIG_THUMB2_KERNEL=y+CONFIG_RANDOMIZE_BASE=y'
              - 'omap2plus_defconfig+CONFIG_RANDOMIZE_BASE=y'

  arnd:
    tree: arnd
    branch: 'to-build'

#  Disabled as the branch name contains a '/'.  See discussion here:
#  https://github.com/kernelci/kernelci-core/issues/23
#
#  arm-soc_fixes:
#    tree: arm-soc
#    branch: 'arm/fixes'

  arm-soc_for-next:
    tree: arm-soc
    branch: 'for-next'

  broonie-regmap:
    tree: broonie-regmap
    branch: 'for-next'

  broonie-regulator:
    tree: broonie-regulator
    branch: 'for-next'

  broonie-sound:
    tree: broonie-sound
    branch: 'for-next'

  broonie-spi:
    tree: broonie-spi
    branch: 'for-next'

  clk:
    tree: clk
    branch: 'clk-next'

  efi:
    tree: efi
    branch: 'next'

  evalenti:
    tree: evalenti
    branch: 'for-kernelci'

  gtucker_stable:
    tree: gtucker
    branch: 'kernelci-stable'
    variants: *stable_variants

  kernelci_staging:
    tree: kernelci
    branch: 'staging.kernelci.org'
    variants:
<<<<<<< HEAD
      gcc-7:
        build_environment: gcc-7
=======
      gcc-8:
        build_environment: gcc-8
>>>>>>> f5ce8a5e
        architectures:
          arc:
            base_defconfig: 'nsim_hs_defconfig'
            filters:
              - whitelist: {defconfig: ['nsim_hs_defconfig']}
          arm:
            base_defconfig: 'multi_v7_defconfig'
            filters:
              - whitelist: {defconfig: ['multi_v7_defconfig']}
          arm64: &staging_arm64
            filters:
              - whitelist: {defconfig: ['defconfig']}
            fragments: [kselftest]
          mips:
            base_defconfig: '32r2el_defconfig'
            filters:
              - whitelist: {defconfig: ['32r2el_defconfig']}
          riscv:
            filters:
              - whitelist: {defconfig: ['defconfig']}
          x86_64:
            base_defconfig: 'x86_64_defconfig'
            filters:
              - whitelist: {defconfig: ['x86_64_defconfig']}
      clang-8:
        build_environment: clang-8
        architectures:
          arm64: *staging_arm64

  khilman:
    tree: khilman
    branch: 'to-build'

  krzysztof:
    tree: krzysztof
    branch: 'for-next'

  linaro-android:
    tree: linaro-android
    branch: 'linaro-android-llct'

  linusw_devel:
    tree: linusw
    branch: 'devel'

  linusw_fixes:
    tree: linusw
    branch: 'fixes'

  linusw_for-next:
    tree: linusw
    branch: 'for-next'

  lsk_for-test:
    tree: lsk
    branch: 'for-test'

  lsk_v4.4:
    tree: lsk
    branch: 'linux-linaro-lsk-v4.4'

  lsk_v4.4-test:
    tree: lsk
    branch: 'linux-linaro-lsk-v4.4-test'

  lsk_v4.4-rt:
    tree: lsk
    branch: 'linux-linaro-lsk-v4.4-rt'

  lsk_v4.4-rt-test:
    tree: lsk
    branch: 'linux-linaro-lsk-v4.4-rt-test'

  lsk_v4.4-android:
    tree: lsk
    branch: 'linux-linaro-lsk-v4.4-android'

  lsk_v4.4-android-test:
    tree: lsk
    branch: 'linux-linaro-lsk-v4.4-android-test'
    variants:
      gcc-8:
        build_environment: gcc-8
        fragments: [linaro_android_base, linaro_android_recommended]
        architectures:
          arm: *arm_arch
          arm64: *arm64_arch
          x86_64: *x86_64_arch

  lsk_v4.9:
    tree: lsk
    branch: 'linux-linaro-lsk-v4.9'

  lsk_v4.9-test:
    tree: lsk
    branch: 'linux-linaro-lsk-v4.9-test'

  lsk_v4.4.9-rt:
    tree: lsk
    branch: 'linux-linaro-lsk-v4.9-rt'

  lsk_v4.9-rt-test:
    tree: lsk
    branch: 'linux-linaro-lsk-v4.9-rt-test'

  lsk_v4.14:
    tree: lsk
    branch: 'linux-linaro-lsk-v4.14'

  lsk_v4.14-test:
    tree: lsk
    branch: 'linux-linaro-lsk-v4.14-test'

  lsk_v4.14-rt:
    tree: lsk
    branch: 'linux-linaro-lsk-v4.14-rt'

  lsk_v4.14-rt-test:
    tree: lsk
    branch: 'linux-linaro-lsk-v4.14-rt-test'

  mainline:
    tree: mainline
    branch: 'master'

  media:
    tree: media
    branch: 'master'
    variants:
      gcc-8:
        build_environment: gcc-8
        fragments: [virtualvideo]
        architectures:
          i386: *i386_arch
          x86_64: *x86_64_arch
          arm: *arm_arch
          arm64: *arm64_arch

  net-next:
    tree: net-next
    branch: 'master'

  next:
    tree: next
    branch: 'master'
    variants:
      gcc-8:
        build_environment: gcc-8
        fragments: *default_fragments
        architectures:
          i386: *i386_arch
          x86_64: *x86_64_arch
          mips: *mips_arch
          riscv: *riscv_arch
          arc: *arc_arch
          arm64: *arm64_arch
          arm:
            base_defconfig: 'multi_v7_defconfig'
            extra_configs:
              - 'multi_v7_defconfig+CONFIG_CPU_BIG_ENDIAN=y'
              - 'multi_v7_defconfig+CONFIG_SMP=n'
              - 'multi_v7_defconfig+CONFIG_EFI=y+CONFIG_ARM_LPAE=y'
              - 'allnoconfig'
              - 'allmodconfig'
      clang-8:
        build_environment: clang-8
        fragments: *default_fragments
        architectures:
          arm64: *arm64_arch

  next_pending-fixes:
    tree: next
    branch: 'pending-fixes'

  omap:
    tree: omap
    branch: 'for-next'

  pmwg:
    tree: pmwg
    branch: 'integ'

  qcom-lt:
    tree: qcom-lt
    branch: 'integration-linux-qcomlt'

  rmk_for-next:
    tree: rmk
    branch: 'for-next'

  rmk_to-build:
    tree: rmk
    branch: 'to-build'

  renesas:
    tree: renesas
    branch: 'devel'

  renesas_next:
    tree: renesas
    branch: 'next'

  rt-stable_v3.18-rt:
    tree: rt-stable
    branch: 'v3.18-rt'

  rt-stable_v4.1-rt:
    tree: rt-stable
    branch: 'v4.1-rt'

  rt-stable_v4.4-rt:
    tree: rt-stable
    branch: 'v4.4-rt'

  rt-stable_v4.9-rt:
    tree: rt-stable
    branch: 'v4.9-rt'

  rt-stable_v4.14-rt:
    tree: rt-stable
    branch: 'v4.14-rt'

  samsung:
    tree: samsung
    branch: 'for-next'

  stable_3.18:
    tree: stable
    branch: 'linux-3.18.y'
    variants: *stable_variants

  stable_4.4:
    tree: stable
    branch: 'linux-4.4.y'
    variants: *stable_variants

  stable_4.9:
    tree: stable
    branch: 'linux-4.9.y'
    variants: *stable_variants

  stable_4.14:
    tree: stable
    branch: 'linux-4.14.y'
    variants: *stable_variants

  stable_4.19:
    tree: stable
    branch: 'linux-4.19.y'
    variants: *stable_variants

  stable_5.0:
    tree: stable
    branch: 'linux-5.0.y'
    variants: *stable_variants

  stable-rc_3.18:
    tree: stable-rc
    branch: 'linux-3.18.y'
    variants: *stable_variants

  stable-rc_4.4:
    tree: stable-rc
    branch: 'linux-4.4.y'
    variants: *stable_variants

  stable-rc_4.9:
    tree: stable-rc
    branch: 'linux-4.9.y'
    variants: *stable_variants

  stable-rc_4.14:
    tree: stable-rc
    branch: 'linux-4.14.y'
    variants: *stable_variants

  stable-rc_4.19:
    tree: stable-rc
    branch: 'linux-4.19.y'
    variants: *stable_variants

  stable-rc_5.0:
    tree: stable-rc
    branch: 'linux-5.0.y'
    variants: *stable_variants

  tegra:
    tree: tegra
    branch: 'for-next'

  ulfh:
    tree: ulfh
    branch: 'next'<|MERGE_RESOLUTION|>--- conflicted
+++ resolved
@@ -161,16 +161,6 @@
       arm64: 'aarch64-linux-gnu-'
       mips: 'mips-linux-gnu-'
       riscv: 'riscv64-linux-gnu-'
-<<<<<<< HEAD
-
-
-  gcc-8:
-    cc: gcc
-    cc_version: 8
-    arch_map: *gcc_arch_map
-    cross_compile: *default_cross_compile
-=======
->>>>>>> f5ce8a5e
 
   clang-8:
     cc: clang
@@ -466,13 +456,8 @@
     tree: kernelci
     branch: 'staging.kernelci.org'
     variants:
-<<<<<<< HEAD
-      gcc-7:
-        build_environment: gcc-7
-=======
       gcc-8:
         build_environment: gcc-8
->>>>>>> f5ce8a5e
         architectures:
           arc:
             base_defconfig: 'nsim_hs_defconfig'
